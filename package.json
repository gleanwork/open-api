--- conflicted
+++ resolved
@@ -31,12 +31,7 @@
     "js-yaml": "^4.1.0"
   },
   "devDependencies": {
-<<<<<<< HEAD
-    "prettier": "^3.5.3",
+    "prettier": "^3.6.2",
     "vitest": "^3.2.4"
-=======
-    "prettier": "^3.6.2",
-    "vitest": "^1.2.0"
->>>>>>> e0778c19
   }
 }